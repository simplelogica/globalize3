--- conflicted
+++ resolved
@@ -23,9 +23,10 @@
         with_given_locale(attributes) { super }
       end
 
-<<<<<<< HEAD
       def write_attribute(name, value, options = {})
-        super(name, value)
+        # Make sure that we return some value as some methods might
+        # rely on the data
+        return_value = super(name, value)
 
         if translated?(name)
           # Deprecate old use of locale
@@ -34,16 +35,9 @@
             options = {:locale => options}
           end
           options = {:locale => nil}.merge(options)
-          globalize.write(options[:locale] || Globalize.locale, name, value)
+          return_value = globalize.write(options[:locale] || Globalize.locale, name, value)
         end
-=======
-      def write_attribute(name, value, locale = nil)
-        # Make sure that we return some value as some methods might 
-        # rely on the data
-        return_value = super(name, value)
-        return_value = globalize.write(locale || Globalize.locale, name, value) if translated?(name)
         return_value
->>>>>>> 53f3723f
       end
 
       def read_attribute(name, options = {})
