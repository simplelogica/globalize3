module Globalize
  module ActiveRecord
    class Adapter
      # The cache caches attributes that already were looked up for read access.
      # The stash keeps track of new or changed values that need to be saved.
      attr_accessor :record, :stash
      private :record=, :stash=

      delegate :translation_class, :to => :'record.class'

      def initialize(record)
        self.record = record
        self.stash = Attributes.new
      end

      def fetch_stash(locale, name)
        value = stash.read(locale, name)
        return value if value
        return nil
      end

      def fetch(locale, name)
<<<<<<< HEAD
        if cache.contains?(locale, name)
          type_cast(name, cache.read(locale, name))
        else
          cache.write(locale, name, fetch_attribute(locale, name))
        end
=======
        Globalize.fallbacks(locale).each do |fallback|
          value = fetch_stash(fallback, name) || fetch_attribute(fallback, name)

          if value
            set_metadata(value, :locale => fallback, :requested_locale => locale)
            return value
          end
        end
        return nil
>>>>>>> 2fd4d9e8
      end

      def write(locale, name, value)
        stash.write(locale, name, value)
      end

      def save_translations!
        stash.each do |locale, attrs|
          translation = record.translations.find_or_initialize_by_locale(locale.to_s)
          attrs.each { |name, value| translation[name] = value }
          translation.save!
        end
        record.translations.reset
        stash.clear
      end

      def reset
        stash.clear
      end

      protected

      def type_cast(name, value)
        if value.nil?
          nil
        elsif column = column_for_attribute(name)
          column.type_cast(value)
        else
          value
        end
      end

<<<<<<< HEAD
        def fetch_translation(locale)
          locale = locale.to_sym
          if record.translations.loaded?
            record.translations.detect { |t| t.locale == locale }
          else
            record.translations.with_locales(locale)
          end
        end

        def fetch_translations(locale)
          # only query if not already included with :include => translations
          if record.translations.loaded?
            record.translations
          else
            record.translations.with_locales(Globalize.fallbacks(locale))
          end
        end
=======
      def column_for_attribute(name)
        translation_class.columns_hash[name.to_s]
      end

      def unserializable_attribute?(name, column)
        column.text? && translation_class.serialized_attributes[name.to_s]
      end
>>>>>>> 2fd4d9e8

      def fetch_translation(locale)
        locale = locale.to_sym
        record.translations.loaded? ? record.translations.detect { |t| t.locale == locale } :
          record.translations.with_locales(locale)
      end

      def fetch_translations(locale) # change to take array
        # only query if not already included with :include => translations
        record.translations.loaded? ? record.translations :
          record.translations.with_locales(Globalize.fallbacks(locale)) # retrives but does not store the translations!
      end

      def fetch_attribute(locale, name)
        translations = fetch_translations(locale) # TODO move up
        translation = translations.to_a.detect { |t| t.locale == locale }
        return translation && translation.send(name)
      end

      def set_metadata(object, metadata)
        object.translation_metadata.merge!(meta_data) if object.respond_to?(:translation_metadata)
        object
      end

      def translation_metadata_accessor(object)
        return if obj.respond_to?(:translation_metadata)
        class << object; attr_accessor :translation_metadata end
        object.translation_metadata ||= {}
      end
    end
  end
end<|MERGE_RESOLUTION|>--- conflicted
+++ resolved
@@ -20,13 +20,6 @@
       end
 
       def fetch(locale, name)
-<<<<<<< HEAD
-        if cache.contains?(locale, name)
-          type_cast(name, cache.read(locale, name))
-        else
-          cache.write(locale, name, fetch_attribute(locale, name))
-        end
-=======
         Globalize.fallbacks(locale).each do |fallback|
           value = fetch_stash(fallback, name) || fetch_attribute(fallback, name)
 
@@ -36,7 +29,6 @@
           end
         end
         return nil
->>>>>>> 2fd4d9e8
       end
 
       def write(locale, name, value)
@@ -69,25 +61,6 @@
         end
       end
 
-<<<<<<< HEAD
-        def fetch_translation(locale)
-          locale = locale.to_sym
-          if record.translations.loaded?
-            record.translations.detect { |t| t.locale == locale }
-          else
-            record.translations.with_locales(locale)
-          end
-        end
-
-        def fetch_translations(locale)
-          # only query if not already included with :include => translations
-          if record.translations.loaded?
-            record.translations
-          else
-            record.translations.with_locales(Globalize.fallbacks(locale))
-          end
-        end
-=======
       def column_for_attribute(name)
         translation_class.columns_hash[name.to_s]
       end
@@ -95,18 +68,24 @@
       def unserializable_attribute?(name, column)
         column.text? && translation_class.serialized_attributes[name.to_s]
       end
->>>>>>> 2fd4d9e8
 
       def fetch_translation(locale)
         locale = locale.to_sym
-        record.translations.loaded? ? record.translations.detect { |t| t.locale == locale } :
+        if record.translations.loaded?
+          record.translations.detect { |t| t.locale == locale }
+        else
           record.translations.with_locales(locale)
+        end
       end
 
       def fetch_translations(locale) # change to take array
         # only query if not already included with :include => translations
-        record.translations.loaded? ? record.translations :
-          record.translations.with_locales(Globalize.fallbacks(locale)) # retrives but does not store the translations!
+        if record.translations.loaded?
+          record.translations
+        else
+          # retrieves but does not store the translations!
+          record.translations.with_locales(Globalize.fallbacks(locale))
+        end
       end
 
       def fetch_attribute(locale, name)
