--- conflicted
+++ resolved
@@ -61,18 +61,6 @@
         "#{translation_class.table_name}.#{name}"
       end
 
-<<<<<<< HEAD
-      def respond_to?(method, *args, &block)
-        method.to_s =~ /^find_(all_|)by_(\w+)$/ && translated?($2.to_sym) || super
-      end
-
-      def method_missing(method, *args)
-        if method.to_s =~ /^find_(all_|)by_(\w+)$/ && translated?($2.to_sym)
-          result = with_translated_attribute($2, args.first)
-          $1 == 'all_' ? result.all : result.first
-        else
-          super
-=======
       if RUBY_VERSION < '1.9'
         def respond_to?(method_id, *args, &block)
           supported_on_missing?(method_id) || super
@@ -111,7 +99,6 @@
           index = attribute_names.index(unt)
           raise StandarError unless index
           scope = scope.send(:"scoped_by_#{unt}", arguments[index])
->>>>>>> 2fd4d9e8
         end
 
         return scope.send(match.finder) if match.is_a?(::ActiveRecord::DynamicFinderMatch)
@@ -133,5 +120,5 @@
     end
 
   end
-  
+
 end