--- conflicted
+++ resolved
@@ -21,10 +21,6 @@
     foo = Post.create!(:title => 'foo')
     bar = Post.create!(:title => 'bar')
 
-<<<<<<< HEAD
-    assert_equal 'foo', Post.find_by_title('foo').title
-    assert_equal 'foo', Post.find_all_by_title('foo').first.title
-=======
     assert_equal foo, Post.find_by_title('foo')
     assert_equal bar, Post.find_by_title('bar')
     assert_nil        Post.find_by_title("non existing")
@@ -62,7 +58,6 @@
 
       I18n.fallbacks.clear
     end
->>>>>>> 2fd4d9e8
   end
 
   test "simple dynamic finders do work on sti models" do
@@ -82,14 +77,6 @@
     end
   end
 
-<<<<<<< HEAD
-  test "respond_to? should return true for all possible dynamic finders" do
-    assert Post.respond_to?(:find_by_title)
-    assert Post.respond_to?(:find_all_by_title)
-    assert !Post.respond_to?(:find_by_foo)
-    assert !Post.respond_to?(:find_all_by_foo)
-  end
-=======
   test "responds to possible dynamic finders" do
     assert Post.respond_to?(:find_by_title)
     assert Post.respond_to?(:find_all_by_title)
@@ -181,5 +168,4 @@
     assert_equal [], User.find_all_by_email_and_name(@email, ["not existing"])
   end
 
->>>>>>> 2fd4d9e8
 end